import ConfigParser
import json
import os

from lib.colorer import Colorer
from lib.inspector import TarantoolInspector
from lib.server import Server
from lib.tarantool_server import TarantoolServer
from lib.app_server import AppServer
from lib.unittest_server import UnittestServer
from lib.utils import non_empty_valgrind_logs, print_tail_n

color_stdout = Colorer()
try:
    from cStringIO import StringIO
except ImportError:
    from StringIO import StringIO


class TestSuite:
    """Each test suite contains a number of related tests files,
    located in the same directory on disk. Each test file has
    extention .test and contains a listing of server commands,
    followed by their output. The commands are executed, and
    obtained results are compared with pre-recorded output. In case
    of a comparision difference, an exception is raised. A test suite
    must also contain suite.ini, which describes how to start the
    server for this suite, the client program to execute individual
    tests and other suite properties. The server is started once per
    suite."""
    def get_multirun_conf(self, suite_path):
        conf_name = self.ini.get('config', None)
        if conf_name is None:
            return None

        path = os.path.join(suite_path, conf_name)
        result = None
        with open(path) as cfg:
            try:
                result = json.load(cfg)
            except ValueError:
                raise RuntimeError('Ivalid multirun json')
        return result

    def get_multirun_params(self, test_path):
        test = test_path.split('/')[-1]
        if self.multi_run is None:
            return
        result = self.multi_run.get(test, None)
        if result is not None:
            return result
        result = self.multi_run.get('*', None)
        return result


    def __init__(self, suite_path, args):
        """Initialize a test suite: check that it exists and contains
        a syntactically correct configuration file. Then create
        a test instance for each found test."""
        self.args = args
        self.tests = []
        self.ini = {}
        self.suite_path = suite_path
        self.ini["core"] = "tarantool"

        if os.access(suite_path, os.F_OK) == False:
            raise RuntimeError("Suite %s doesn't exist" % repr(suite_path))

        # read the suite config
        config = ConfigParser.ConfigParser()
        config.read(os.path.join(suite_path, "suite.ini"))
        self.ini.update(dict(config.items("default")))
        self.ini.update(self.args.__dict__)
        self.multi_run = self.get_multirun_conf(suite_path)

<<<<<<< HEAD
=======
        # list of long running tests
        if 'long_run' not in self.ini:
            self.ini['long_run'] = []

        if self.args.stress is None and self.ini['core'] == 'stress':
            return

>>>>>>> 8a8b7e1c
        for i in ["script"]:
            self.ini[i] = os.path.join(suite_path, self.ini[i]) if i in self.ini else None
        for i in ["disabled", "valgrind_disabled", "release_disabled"]:
            self.ini[i] = dict.fromkeys(self.ini[i].split()) if i in self.ini else dict()
        for i in ["lua_libs"]:
            self.ini[i] = map(lambda x: os.path.join(suite_path, x),
                    dict.fromkeys(self.ini[i].split()) if i in self.ini else dict())

    def find_tests(self):
        color_stdout("Collecting tests in ", schema='ts_text')
        color_stdout(repr(self.suite_path), schema='path')
        color_stdout(": ", self.ini["description"], ".\n", schema='ts_text')

        if self.ini['core'] == 'tarantool':
            TarantoolServer.find_tests(self, self.suite_path)
        elif self.ini['core'] == 'app':
            AppServer.find_tests(self, self.suite_path)
        elif self.ini['core'] == 'unittest':
            UnittestServer.find_tests(self, self.suite_path)
        elif self.ini['core'] == 'stress':
            return []  # parallel tests are broken and disabled for now
        else:
            raise ValueError('Cannot collect tests of unknown type')

        color_stdout("Found ", str(len(self.tests)), " tests.\n", schema='path')
        return self.tests

    def gen_server(self):
        try:
            if self.ini['core'] in ['tarantool', 'stress']:
                server = TarantoolServer(self.ini, test_suite=self)
            else:
                server = Server(self.ini, test_suite=self)
        except Exception as e:
            print e
            raise RuntimeError("Unknown server: core = {0}".format(
                               self.ini["core"]))
        return server

<<<<<<< HEAD
    def start_server(self, server):
=======
    def is_test_enabled(self, test, conf):
        test_name = os.path.basename(test.name)
        tconf = '%s:%s' % (test_name, conf)
        checks = [
            (True, self.ini["disabled"]),
            (not self.server.debug, self.ini["release_disabled"]),
            (self.args.valgrind, self.ini["valgrind_disabled"]),
            (not self.args.long, self.ini["long_run"])]
        for check in checks:
            check_enabled, disabled_tests = check
            if check_enabled and (test_name in disabled_tests
                    or tconf in disabled_tests):
                return False
        return True

    def run_all(self):
        """For each file in the test suite, run client program
        assuming each file represents an individual test."""
        if not self.tests:
            # noting to test, exit
            return []
        # fixme: remove this string if we fix all legacy tests
        self.server.cls = self.tests[0].__class__
>>>>>>> 8a8b7e1c
        # create inspectpor daemon for cluster tests
        inspector = TarantoolInspector(
            'localhost', server.inspector_port
        )
        inspector.start()
<<<<<<< HEAD
        server.deploy(silent=False)
        return inspector

    def stop_server(self, server, inspector, silent=False):
        server.stop(silent=silent)
        # don't delete core files or state of the data dir
        # in case of exception, which is raised when the
        # server crashes
        inspector.stop()
        server.cleanup()

    def run_test(self, test, server, inspector):
        # fixme: remove this string if we fix all legacy tests
        server.cls = test.__class__

        test.inspector = inspector
        color_stdout(os.path.join(
            self.ini['suite'], os.path.basename(test.name)).ljust(48),
            schema='t_name'
        )
        # for better diagnostics in case of a long-running test

        conf = ''
        if test.run_params:
            conf = test.conf_name
        color_stdout("%s" % conf.ljust(16), schema='test_var')
        test_name = os.path.basename(test.name)
        if (test_name in self.ini["disabled"]
            or not server.debug and test_name in self.ini["release_disabled"]
            or self.args.valgrind and test_name in self.ini["valgrind_disabled"]
            or not self.args.long and test_name in self.ini.get("long_run", [])):
            color_stdout("[ disabled ]\n", schema='t_name')
            return 'disabled'
        else:
            return test.run(server)
=======
        self.server.deploy(silent=False)

        longsep = '='*80
        shortsep = '-'*75
        color_stdout(longsep, "\n", schema='separator')
        color_stdout("TEST".ljust(48), schema='t_name')
        color_stdout("PARAMS\t\t", schema='test_var')
        color_stdout("RESULT\n", schema='test_pass')
        color_stdout(shortsep, "\n", schema='separator')
        failed_tests = []
        try:
            for test in self.tests:
                test.inspector = inspector
                color_stdout(os.path.join(
                    self.ini['suite'], os.path.basename(test.name)).ljust(48),
                    schema='t_name'
                )
                # for better diagnostics in case of a long-running test

                conf = ''
                if test.run_params:
                    conf = test.conf_name
                color_stdout("%s" % conf.ljust(16), schema='test_var')
                if self.is_test_enabled(test, conf):
                    test.run(self.server)
                    if not test.passed():
                        failed_tests.append(test.name)
                else:
                    color_stdout("[ disabled ]\n", schema='t_name')
            color_stdout(shortsep, "\n", schema='separator')
            self.server.stop(silent=False)
            # don't delete core files or state of the data dir
            # in case of exception, which is raised when the
            # server crashes
            inspector.stop()
            self.server.cleanup()
        except KeyboardInterrupt:
            color_stdout("\n%s\n" % shortsep, schema='separator')
            self.server.stop(silent=False)
            raise

        if failed_tests:
            color_stdout("Failed {0} tests: {1}.\n".format(len(failed_tests),
                                                ", ".join(failed_tests)),
                                                schema='error')

        if self.args.valgrind:
            non_empty_logs = non_empty_valgrind_logs(
                self.server.current_valgrind_logs(for_suite=True))
            for log_file in non_empty_logs:
                color_stdout(shortsep, "\n", schema='separator')
                color_stdout("  Error! There were warnings/errors in valgrind log file [%s]:\n" % log_file, schema='error')
                print_tail_n(log_file, 20)
                color_stdout(shortsep, "\n", schema='separator')
            if bool(non_empty_logs):
                return ['valgrind error in ' + self.suite_path]
        return failed_tests
>>>>>>> 8a8b7e1c
<|MERGE_RESOLUTION|>--- conflicted
+++ resolved
@@ -73,16 +73,10 @@
         self.ini.update(self.args.__dict__)
         self.multi_run = self.get_multirun_conf(suite_path)
 
-<<<<<<< HEAD
-=======
         # list of long running tests
         if 'long_run' not in self.ini:
             self.ini['long_run'] = []
 
-        if self.args.stress is None and self.ini['core'] == 'stress':
-            return
-
->>>>>>> 8a8b7e1c
         for i in ["script"]:
             self.ini[i] = os.path.join(suite_path, self.ini[i]) if i in self.ini else None
         for i in ["disabled", "valgrind_disabled", "release_disabled"]:
@@ -122,15 +116,12 @@
                                self.ini["core"]))
         return server
 
-<<<<<<< HEAD
-    def start_server(self, server):
-=======
-    def is_test_enabled(self, test, conf):
+    def is_test_enabled(self, test, conf, server):
         test_name = os.path.basename(test.name)
         tconf = '%s:%s' % (test_name, conf)
         checks = [
             (True, self.ini["disabled"]),
-            (not self.server.debug, self.ini["release_disabled"]),
+            (not server.debug, self.ini["release_disabled"]),
             (self.args.valgrind, self.ini["valgrind_disabled"]),
             (not self.args.long, self.ini["long_run"])]
         for check in checks:
@@ -140,21 +131,12 @@
                 return False
         return True
 
-    def run_all(self):
-        """For each file in the test suite, run client program
-        assuming each file represents an individual test."""
-        if not self.tests:
-            # noting to test, exit
-            return []
-        # fixme: remove this string if we fix all legacy tests
-        self.server.cls = self.tests[0].__class__
->>>>>>> 8a8b7e1c
+    def start_server(self, server):
         # create inspectpor daemon for cluster tests
         inspector = TarantoolInspector(
             'localhost', server.inspector_port
         )
         inspector.start()
-<<<<<<< HEAD
         server.deploy(silent=False)
         return inspector
 
@@ -182,70 +164,9 @@
             conf = test.conf_name
         color_stdout("%s" % conf.ljust(16), schema='test_var')
         test_name = os.path.basename(test.name)
-        if (test_name in self.ini["disabled"]
-            or not server.debug and test_name in self.ini["release_disabled"]
-            or self.args.valgrind and test_name in self.ini["valgrind_disabled"]
-            or not self.args.long and test_name in self.ini.get("long_run", [])):
+
+        if self.is_test_enabled(test, conf, server):
+            return test.run(server)
+        else:
             color_stdout("[ disabled ]\n", schema='t_name')
-            return 'disabled'
-        else:
-            return test.run(server)
-=======
-        self.server.deploy(silent=False)
-
-        longsep = '='*80
-        shortsep = '-'*75
-        color_stdout(longsep, "\n", schema='separator')
-        color_stdout("TEST".ljust(48), schema='t_name')
-        color_stdout("PARAMS\t\t", schema='test_var')
-        color_stdout("RESULT\n", schema='test_pass')
-        color_stdout(shortsep, "\n", schema='separator')
-        failed_tests = []
-        try:
-            for test in self.tests:
-                test.inspector = inspector
-                color_stdout(os.path.join(
-                    self.ini['suite'], os.path.basename(test.name)).ljust(48),
-                    schema='t_name'
-                )
-                # for better diagnostics in case of a long-running test
-
-                conf = ''
-                if test.run_params:
-                    conf = test.conf_name
-                color_stdout("%s" % conf.ljust(16), schema='test_var')
-                if self.is_test_enabled(test, conf):
-                    test.run(self.server)
-                    if not test.passed():
-                        failed_tests.append(test.name)
-                else:
-                    color_stdout("[ disabled ]\n", schema='t_name')
-            color_stdout(shortsep, "\n", schema='separator')
-            self.server.stop(silent=False)
-            # don't delete core files or state of the data dir
-            # in case of exception, which is raised when the
-            # server crashes
-            inspector.stop()
-            self.server.cleanup()
-        except KeyboardInterrupt:
-            color_stdout("\n%s\n" % shortsep, schema='separator')
-            self.server.stop(silent=False)
-            raise
-
-        if failed_tests:
-            color_stdout("Failed {0} tests: {1}.\n".format(len(failed_tests),
-                                                ", ".join(failed_tests)),
-                                                schema='error')
-
-        if self.args.valgrind:
-            non_empty_logs = non_empty_valgrind_logs(
-                self.server.current_valgrind_logs(for_suite=True))
-            for log_file in non_empty_logs:
-                color_stdout(shortsep, "\n", schema='separator')
-                color_stdout("  Error! There were warnings/errors in valgrind log file [%s]:\n" % log_file, schema='error')
-                print_tail_n(log_file, 20)
-                color_stdout(shortsep, "\n", schema='separator')
-            if bool(non_empty_logs):
-                return ['valgrind error in ' + self.suite_path]
-        return failed_tests
->>>>>>> 8a8b7e1c
+            return 'disabled'